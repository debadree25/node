--- conflicted
+++ resolved
@@ -3504,13 +3504,8 @@
 }
 
 
-<<<<<<< HEAD
-Handle<Value> GetCiphers(const Arguments& args) {
-  HandleScope scope(node_isolate);
-=======
 Handle<Value> GetSSLCiphers(const Arguments& args) {
-  HandleScope scope;
->>>>>>> fb6dd0c0
+  HandleScope scope(node_isolate);
 
   SSL_CTX* ctx = SSL_CTX_new(TLSv1_server_method());
   if (ctx == NULL) {
