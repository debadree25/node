<!doctype html>
<html>
  <title>update</title>
  <meta http-equiv="content-type" value="text/html;utf-8">
  <link rel="stylesheet" type="text/css" href="../style.css">

  <body>
    <div id="wrapper">
<h1><a href="../api/update.html">update</a></h1> <p>Update a package</p>

<h2 id="SYNOPSIS">SYNOPSIS</h2>

<pre><code>npm.commands.update(packages, callback)</code></pre>

<h1>DESCRIPTION</h1>

<p>Updates a package, upgrading it to the latest version. It also installs any missing packages.</p>

<p>The 'packages' argument is an array of packages to update. The 'callback' parameter will be called when done or when an error occurs.</p>
</div>
<<<<<<< HEAD
<p id="footer">update &mdash; npm@1.1.39</p>
=======
<p id="footer">update &mdash; npm@1.1.41</p>
>>>>>>> ef1b7dd3
<script>
;(function () {
var wrapper = document.getElementById("wrapper")
var els = Array.prototype.slice.call(wrapper.getElementsByTagName("*"), 0)
  .filter(function (el) {
    return el.parentNode === wrapper
        && el.tagName.match(/H[1-6]/)
        && el.id
  })
var l = 2
  , toc = document.createElement("ul")
toc.innerHTML = els.map(function (el) {
  var i = el.tagName.charAt(1)
    , out = ""
  while (i > l) {
    out += "<ul>"
    l ++
  }
  while (i < l) {
    out += "</ul>"
    l --
  }
  out += "<li><a href='#" + el.id + "'>" +
    ( el.innerText || el.text || el.innerHTML)
    + "</a>"
  return out
}).join("\n")
toc.id = "toc"
document.body.appendChild(toc)
})()
</script>
</body></html><|MERGE_RESOLUTION|>--- conflicted
+++ resolved
@@ -18,11 +18,7 @@
 
 <p>The 'packages' argument is an array of packages to update. The 'callback' parameter will be called when done or when an error occurs.</p>
 </div>
-<<<<<<< HEAD
-<p id="footer">update &mdash; npm@1.1.39</p>
-=======
 <p id="footer">update &mdash; npm@1.1.41</p>
->>>>>>> ef1b7dd3
 <script>
 ;(function () {
 var wrapper = document.getElementById("wrapper")
